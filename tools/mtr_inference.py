--- conflicted
+++ resolved
@@ -83,23 +83,7 @@
         else:
             return batch_pred_dicts
     
-<<<<<<< HEAD
     def plot_result(self, scene_id: str, info: dict, final_pred_dicts: dict, shift: int = 0, plot_gt: bool = False):
-=======
-    
-    def visualize(self, scene_id: str, info: dict, shift: int = 0, plot_gt: bool = False, plot_lane = False, map_graph = None):
-        '''
-        Get the input data, run inference, and visualize the results.
-        '''
-        data = self.dataset.extract_scene_data(scene_id, info, shift)
-        
-        # Make data in a batch with batch size 1
-        data_batch = self.dataset.collate_batch([data])
-        
-        # Run inference
-        final_pred_dicts = self.inference(data_batch)
-        
->>>>>>> f03ecfa7
         # Visualize
         fig, ax = plot_map(info['map_infos'], if_plot_lane=plot_lane, map_graph=map_graph)
 
