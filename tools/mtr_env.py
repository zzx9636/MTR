from typing import Any, Union, Dict, List, Optional
import numpy as np
from mtr.datasets.waymo.waymo_dataset_bc import WaymoDatasetBC as WaymoDataset
from .visualization.vis_utils import plot_map, plot_signal, plot_traj_with_time, plot_obj_pose
from mtr.utils import common_utils
import torch

class BatchMTREnv:
    def __init__(self,
        num_envs: int,
        dataset: WaymoDataset,
        random_gen = np.random.default_rng(),
        max_step: int = 100,
    ) -> None:
        
        self.num_envs = num_envs
        self.random_gen = random_gen
        self.max_step = max_step
        self.dataset = dataset
        
        # Create the list of environments
        self.envs_list = [MTREnv(dataset, random_gen, max_step) for _ in range(num_envs)]
                
    def reset(self, reset_bool: np.ndarray = None, no_sdc: bool = False):
        if reset_bool is None: # Reset all the environments
            reset_bool = np.ones(self.num_envs, dtype = bool)
        else:
            assert reset_bool.shape == (self.num_envs,)
        
        # if reset_bool.sum() > 0 and self.batch_sim_data is not None:
        for env, do_rest in zip(self.envs_list, reset_bool):
            if do_rest:
                env.reset(no_sdc = no_sdc)
        
    @property
    def batch_sim_data(self):
        batch_list = [x.sim_data for x in self.envs_list]
        return self.__collate_batch__(batch_list)
    
    @property
    def batch_train_data(self):
        batch_list = [x.train_data for x in self.envs_list]
        return self.__collate_batch__(batch_list)
            
    def visualize(self, index: Union[int, List] = None, batch_dict: Dict = None, auto_zoom: int = 20):
        if batch_dict is not None:
            pred_trajs_world = batch_dict['pred_trajs_world']
            
        if index is None:
            index = list(range(self.num_envs))    
        if isinstance(index, int):
            index = [index]
        
        ax_list = []
        fig_list = []
        batch_sim_data = self.batch_sim_data
        for i in index:
            env_mask = (batch_sim_data['batch_env_idx'] == i)
            pred_trajs_world = None if batch_dict is None else batch_dict['pred_trajs_world'][env_mask]
            pred_scores = None if batch_dict is None else batch_dict['pred_scores'][env_mask].cpu().numpy()
            fig, ax = self.envs_list[i].visualize(pred_trajs = pred_trajs_world, 
                                                  pred_scores = pred_scores,
                                                  auto_zoom = auto_zoom, )
            ax_list.append(ax)
            fig_list.append(fig)
        return fig_list, ax_list
        
    def __collate_batch__(self, batch_list):
        """
        Args:
        batch_list:
            scenario_id: (num_center_objects)
            track_index_to_predict (num_center_objects):

            obj_trajs (num_center_objects, num_objects, num_timestamps, num_attrs):
            obj_trajs_mask (num_center_objects, num_objects, num_timestamps):
            map_polylines (num_center_objects, num_polylines, num_points_each_polyline, 9): [x, y, z, dir_x, dir_y, dir_z, global_type, pre_x, pre_y]
            map_polylines_mask (num_center_objects, num_polylines, num_points_each_polyline)

            obj_trajs_pos: (num_center_objects, num_objects, num_timestamps, 3)
            obj_trajs_last_pos: (num_center_objects, num_objects, 3)
            obj_types: (num_objects)
            obj_ids: (num_objects)

            center_objects_world: (num_center_objects, 10)  [cx, cy, cz, dx, dy, dz, heading, vel_x, vel_y, valid]
            center_objects_type: (num_center_objects)
            center_objects_id: (num_center_objects)
        """
        batch_size = len(batch_list)
        key_to_list = {}
        for key in batch_list[0].keys():
            key_to_list[key] = [batch_list[bs_idx][key] for bs_idx in range(batch_size)]

        input_dict = {}
        for key, val_list in key_to_list.items():
            if key == 'obj_trajs':
                batch_env_idx = np.concatenate([np.ones(x.shape[0])*i for i, x in enumerate(val_list)], axis=0)
                
            if key in ['obj_trajs', 'obj_trajs_mask', 'map_polylines', 'map_polylines_mask', 'map_polylines_center',
                'obj_trajs_pos', 'obj_trajs_last_pos']:
                val_list = [torch.from_numpy(x) for x in val_list]
                if 'mask' in key:
                    input_dict[key] = common_utils.merge_batch_by_padding_2nd_dim(val_list).bool()
                else:
                    input_dict[key] = common_utils.merge_batch_by_padding_2nd_dim(val_list).float()
            elif key in ['scenario_id', 'obj_types', 'obj_ids', 'center_objects_type', 'center_objects_id']:
                input_dict[key] = np.concatenate(val_list, axis=0)
            else:
                val_list = [torch.from_numpy(x) for x in val_list]
                input_dict[key] = torch.cat(val_list, dim=0)

        batch_sample_count = [len(x['track_index_to_predict']) for x in batch_list]
        batch_dict = {
            'batch_size': batch_size, 
            'input_dict': input_dict,
            'batch_sample_count': batch_sample_count,
            'batch_env_idx': batch_env_idx,
            }
        return batch_dict
    
    def step(self, data, rel_se2: np.ndarray):
        '''
        Input:
            rel_se2: (num_envs, 3)
        '''
<<<<<<< HEAD
        batch_scene_data = self.batch_scene_data
        reset_bool = np.zeros(self.num_envs, dtype = bool)
=======
        reset_bool = np.zeros(self.num_envs, dtype = np.bool)
>>>>>>> 8f4ec238
        for i, env in enumerate(self.envs_list):
            env_mask = data['batch_env_idx'] == i
            rel_se2_i = rel_se2[env_mask]
            reset_bool[i] = env.step(rel_se2_i)
        return reset_bool
    
class MTREnv:
    def __init__(
        self,
        dataset: WaymoDataset,
        random_gen = np.random.default_rng(),
        max_step: int = 200,
    ) -> None:
        
        self.num_scenes = len(dataset)
        self.random_gen = random_gen
        self.dataset = dataset
        self.max_timestamp = max_step
        self.reset()
    
    def reset(self, index: int = None, no_sdc: bool = False, predict_type = 'interested', shift = 0):
        # Index of the scene from Dataset
        if index is None or index >= self.num_scenes:
            self.index = self.random_gen.integers(self.num_scenes)
        else:
            self.index = index
                                       
        # Load the raw data from the dataset
        self.scene_id, self.info = self.dataset.load_info(self.index)
        
        self.current_time_index = self.info['current_time_index']
        self.history_length = self.current_time_index + 1
        self.sdc_track_index = None if no_sdc else self.info['sdc_track_index']
        self.history_timestamps = np.array(self.info['timestamps_seconds'][:self.history_length])
        self.raw_data_length = len(self.info['timestamps_seconds'])
        self.dt = self.history_timestamps[1] - self.history_timestamps[0]

        # Load the GT trajectories
        track_infos = self.info['track_infos']

        self.obj_types = np.array(track_infos['object_type'])
        self.obj_ids = np.array(track_infos['object_id'])
        
        # [cx, cy, cz, dx, dy, dz, heading, vel_x, vel_y, valid]
        self.obj_trajs_gt = track_infos['trajs']  # (num_objects, num_timestamp, 10)
        
        if shift > 0:
            obj_trajs_full_shift = np.zeros_like(self.obj_trajs_gt)
            obj_trajs_full_shift[:, :-shift,:] = self.obj_trajs_gt[:, shift:,:]
            self.obj_trajs_gt = obj_trajs_full_shift
            
        self.num_objects = self.obj_trajs_gt.shape[0]        
        self.obj_trajs_sim = np.zeros((self.num_objects, self.max_timestamp, 10))
        self.obj_trajs_sim[:, :self.raw_data_length] = self.obj_trajs_gt
        
        # Get Map information
        self.map_infos= self.info['map_infos']
        if predict_type == 'interested':
            self.get_interested_index()
        elif predict_type == 'moving':
            self.get_moving_index()
        else:
            self.get_all_index()
            
        self.center_objects_id = np.array(track_infos['object_id'])[self.track_index_to_predict]
        self.center_objects_type = np.array(track_infos['object_type'])[self.track_index_to_predict]
        
    def get_interested_index(self):
        # Get interested objects
<<<<<<< HEAD
        self.track_index_to_predict = np.array(self.info['tracks_to_predict']['track_index'])
        center_objects_mask = np.zeros(self.obj_trajs_gt.shape[0], dtype = bool)
        center_objects_mask[self.track_index_to_predict] = True
        current_valid = self.obj_trajs_gt[:, self.current_time_index, -1]
        center_objects_mask = np.logical_and(center_objects_mask, current_valid)
        self.track_index_to_predict = np.argwhere(center_objects_mask).reshape(-1)
=======
        track_index_to_predict = np.array(self.info['tracks_to_predict']['track_index'])
        
        track_index_to_predict_selected = []
        
        for obj_idx in track_index_to_predict:
            obj_type = self.obj_types[obj_idx]
            if obj_type != 'TYPE_VEHICLE':
                continue
            if not self.obj_trajs_gt[obj_idx, self.current_time_index, -1]>0:
                continue
            track_index_to_predict_selected.append(obj_idx)
            
        self.track_index_to_predict = np.array(track_index_to_predict_selected)
>>>>>>> 8f4ec238
        
    def get_all_index(self):
        current_valid = self.obj_trajs_gt[:, self.current_time_index, -1]
        self.track_index_to_predict = np.argwhere(current_valid).reshape(-1)
        
    def get_moving_index(self):
        current_valid = self.obj_trajs_gt[:, self.current_time_index, -1]
        current_speed = np.linalg.norm(self.obj_trajs_gt[:, self.current_time_index, 7:9], axis = -1)
        current_moving = current_speed > 0.1
        self.track_index_to_predict = np.argwhere(np.logical_and(current_valid, current_moving)).reshape(-1)
        
    def step(self, rel_se2: np.ndarray):
        self.step_gt()
        self.step_control(rel_se2)
        self.current_time_index += 1
        
        # self.scene_data = self.extract_scene_data()
        # self.reward = self.get_reward()
        self.done = self.check_done()
        # self.info = self.get_info()
        
        return self.done
        
    def step_control(self, rel_se2: np.ndarray):
        '''
        Step the simulation with the control input
        action: (num_objects, 3) [dx, dy, dtheta]
        # [cx, cy, cz, dx, dy, dz, heading, vel_x, vel_y, valid]
        '''
        # Get the current state
        T_cur = self.state_to_SE2(self.obj_trajs_sim[self.track_index_to_predict, self.current_time_index])
        
        # Get the relative SE2 
        # T_rel = self.exp_map(rel_se2)
        T_rel = self.to_SE2(rel_se2[...,0], rel_se2[...,1], rel_se2[...,2]) 
        # print(T_rel)
        
        # Predict the next state
        T_next =np.einsum('...ij,...jk->...ik', T_cur, T_rel)
        
        x_next, y_next, theta_next = self.SE2_to_state(T_next)
        self.obj_trajs_sim[self.track_index_to_predict, self.current_time_index + 1, 0] = x_next
        self.obj_trajs_sim[self.track_index_to_predict, self.current_time_index + 1, 1] = y_next
        
        self.obj_trajs_sim[self.track_index_to_predict, self.current_time_index + 1, 2] = \
                self.obj_trajs_sim[self.track_index_to_predict, self.current_time_index, 2] # z
            
        self.obj_trajs_sim[self.track_index_to_predict, self.current_time_index + 1, 3] = \
                self.obj_trajs_sim[self.track_index_to_predict, self.current_time_index, 3] # dx
            
        self.obj_trajs_sim[self.track_index_to_predict, self.current_time_index + 1, 4] = \
                self.obj_trajs_sim[self.track_index_to_predict, self.current_time_index, 4] # dy
                
        self.obj_trajs_sim[self.track_index_to_predict, self.current_time_index + 1, 5] = \
            self.obj_trajs_sim[self.track_index_to_predict, self.current_time_index, 5]# dz
            
        self.obj_trajs_sim[self.track_index_to_predict, self.current_time_index + 1, 6] = theta_next
        
        # predict the velocity          
        v_body = rel_se2/self.dt
        v_body[..., -1] = 0 # No translation 
        v_world = np.einsum('...ij,...j->...i', T_cur, v_body)
        
        self.obj_trajs_sim[self.track_index_to_predict, self.current_time_index + 1, 7] = v_world[..., 0] # vel_x
        self.obj_trajs_sim[self.track_index_to_predict, self.current_time_index + 1, 8] = v_world[..., 1] # vel_y
        self.obj_trajs_sim[self.track_index_to_predict, self.current_time_index + 1, 9] = 1
        
    def step_gt(self):
        '''
        Copy the ground truth trajectory to the next time step
        '''
        next_time_index = self.current_time_index + 1
        if next_time_index < self.obj_trajs_gt.shape[1]:
            self.obj_trajs_sim[:, next_time_index] = self.obj_trajs_gt[:, next_time_index]
        
    def check_done(self):
        time_exceed = self.current_time_index >= self.max_timestamp
        return time_exceed
    
    @property
    def train_data(self,):
        sdc_track_index = self.sdc_track_index
        history_length = self.history_length
        timestamps = np.float32(self.history_timestamps)
        
        obj_types = self.obj_types
        obj_ids = self.obj_ids
                
        obj_trajs_raw = np.copy(self.obj_trajs_sim[:, :self.raw_data_length])
        
        center_objects, traj_window, track_index_to_predict = self.dataset.get_interested_agents(
            track_index_to_predict=self.track_index_to_predict,
            obj_trajs_raw=obj_trajs_raw,
            obj_types = obj_types,
            current_time_index=self.current_time_index,
            history_length=history_length,
        )
        
        if center_objects is None:
            return None
        
        (obj_trajs_data, obj_trajs_mask, obj_trajs_pos, 
         obj_trajs_last_pos, center_gt_trajs, center_gt_trajs_mask,
         track_index_to_predict_new, sdc_track_index_new, obj_types, obj_ids) \
            = self.dataset.create_agent_data_for_center_objects(
            center_objects=center_objects, obj_trajs=traj_window, 
            track_index_to_predict=track_index_to_predict, 
            sdc_track_index=sdc_track_index,
            timestamps=timestamps, obj_types=obj_types,
            obj_ids=obj_ids
        )
            
        ret_dict = {
            'scenario_id': np.array([self.scene_id] * len(track_index_to_predict)),
            'obj_trajs': obj_trajs_data, # centered trajectories of all objects
            'obj_trajs_mask': obj_trajs_mask,
            'track_index_to_predict': track_index_to_predict_new,  # Index of the objects of current center objects
            'obj_trajs_pos': obj_trajs_pos,
            'obj_trajs_last_pos': obj_trajs_last_pos, 
            'obj_types': obj_types,
            'obj_ids': obj_ids,

            'center_objects_world': center_objects,
            'center_objects_id': obj_ids[track_index_to_predict],
            'center_objects_type': obj_types[track_index_to_predict],

            'center_gt': center_gt_trajs,
            'center_gt_mask': center_gt_trajs_mask,
            'center_gt_trajs_src': traj_window[track_index_to_predict]
        }

        map_polylines_data, map_polylines_mask, map_polylines_center = self.dataset.create_map_data_for_center_objects(
            center_objects=center_objects, map_infos=self.map_infos,
            center_offset=(0, 0),
        )   # (num_center_objects, num_topk_polylines, num_points_each_polyline, 9), (num_center_objects, num_topk_polylines, num_points_each_polyline)

        ret_dict['map_polylines'] = map_polylines_data
        ret_dict['map_polylines_mask'] = (map_polylines_mask > 0)
        ret_dict['map_polylines_center'] = map_polylines_center

        return ret_dict
        
    @property
    def sim_data(self):
        # We only extract a fixed trailing window of the past trajectory
        end_idx = self.current_time_index + 1
        begin_idx = end_idx - self.history_length
        
        obj_trajs_past = np.copy(self.obj_trajs_sim[:, begin_idx:end_idx])
        # obj_trajs_past[:, :-1] = 0
        center_objects = obj_trajs_past[self.track_index_to_predict, -1]
        
        (obj_trajs_data, obj_trajs_mask, obj_trajs_pos, obj_trajs_last_pos,
            track_index_to_predict_new, obj_types, obj_ids) \
        = self.create_agent_data_for_center_objects(
            center_objects=center_objects,
            obj_trajs_past=obj_trajs_past, 
            track_index_to_predict=self.track_index_to_predict,
            sdc_track_index=self.sdc_track_index,
            timestamps=self.history_timestamps,
            obj_types=self.obj_types,
            obj_ids=self.obj_ids
        )
        
        # Extract the map information
        # (num_center_objects, num_topk_polylines, num_points_each_polyline, 9),
        # (num_center_objects, num_topk_polylines, num_points_each_polyline)
        map_polylines_data, map_polylines_mask, map_polylines_center = self.dataset.create_map_data_for_center_objects(
                center_objects=center_objects, map_infos=self.map_infos,
                center_offset=(0, 0), # !Hardcoded
            )   
        
        ret_dict = {
            'scenario_id': np.array([self.scene_id] * len(self.track_index_to_predict)),
            'obj_trajs': obj_trajs_data,
            'obj_trajs_mask': obj_trajs_mask,
            'track_index_to_predict': track_index_to_predict_new,  # used to select center-features
            'obj_trajs_pos': obj_trajs_pos,
            'obj_trajs_last_pos': obj_trajs_last_pos,
            'obj_types': obj_types,
            'obj_ids': obj_ids,

            'center_objects_world': center_objects,
            'center_objects_id': self.center_objects_id,
            'center_objects_type': self.center_objects_type,
            
            'map_polylines': map_polylines_data,
            'map_polylines_mask': map_polylines_mask,
            'map_polylines_center': map_polylines_center,
        }
        
        return ret_dict
    
    def get_reward(self):
        return 0
    
    def get_info(self):
        return None
   
    ######################## State Transformations ########################
    @staticmethod
    def to_SE2(x: np.ndarray, y: np.ndarray, theta: np.ndarray) -> np.ndarray:
        T = np.zeros((*x.shape, 3, 3))
        T[..., 0, 0] = np.cos(theta)
        T[..., 0, 1] = -np.sin(theta)
        T[..., 0, 2] = x
        T[..., 1, 0] = np.sin(theta)
        T[..., 1, 1] = np.cos(theta)
        T[..., 1, 2] = y
        T[..., 2, 2] = 1
        
        return T
    
    def SE2_to_state(self, T: np.ndarray) -> np.ndarray:
        theta = np.arctan2(T[..., 1, 0], T[..., 0, 0])
        x = T[..., 0, 2]
        y = T[..., 1, 2]
        return x, y, theta

    def state_to_SE2(self, state: np.ndarray) -> np.ndarray:
        '''
        Input:
            State: (..., 10) [cx, cy, cz, dx, dy, dz, heading, vel_x, vel_y, valid]
        Ouput:
            SE2: (..., 3, 3)
        '''
        x = state[..., 0]
        y = state[..., 1]
        theta = state[..., 6]
        return self.to_SE2(x, y, theta)
    
    def exp_map(self, se2: np.ndarray) -> np.ndarray:
        '''
        Input:
            se2: (..., 3) [ux, uy, theta]
        Output:
            SE3: (..., 3, 3)
        '''
        ux = se2[..., 0]
        uy = se2[..., 1]
        theta = se2[..., 2]

        cosine = np.cos(theta)
        sine = np.sin(theta)
        
        small_theta = np.abs(theta) < 3e-2
        
        theta2 = theta**2
        theta3 = theta**3
        theta_nz = np.where(small_theta, 1, theta) # theta if theta != 0 else 1
        sine_by_theta = np.where(small_theta, 1 - theta2 / 6, sine / theta_nz)
        cosine_minus_one_by_theta = np.where(
            small_theta, -theta / 2 + theta3 / 24, (cosine - 1) / theta_nz
        )
        
        # Compute the translation
        x = sine_by_theta * ux + cosine_minus_one_by_theta * uy
        y = sine_by_theta * uy - cosine_minus_one_by_theta * ux
        
        return self.to_SE2(x, y, theta)
     
    def log_map(self, SE2: np.ndarray)->np.ndarray:
        '''
        Log map of SE2
        input:
            SE2: (..., 3, 3)
        output:
            se2: (..., 3) [ux, uy, theta] 
        '''
        theta = np.arctan2(SE2[..., 1, 0], SE2[..., 0, 0])
        cosine = np.cos(theta)
        sine = np.sin(theta)
        
        x = SE2[..., 0, 2]
        y = SE2[..., 1, 2]

        # Compute the approximations when theta is near to 0
        small_theta = np.abs(theta) < 3e-2
        sine_nz = np.where(small_theta, 1, sine)
        half_theta_by_tan_half_theta = (
            0.5
            * (1 + cosine)
            * np.where(small_theta, 1 + sine**2 / 6, theta / sine_nz)
        )
        half_theta = 0.5 * theta

        # Compute the translation
        ux = half_theta_by_tan_half_theta * x + half_theta * y
        uy = half_theta_by_tan_half_theta * y - half_theta * x
        return np.stack([ux, uy, theta], axis = -1)
    
    ######################## Process Data ########################
    def create_agent_data_for_center_objects(
            self, 
            center_objects,
            obj_trajs_past,
            track_index_to_predict,
            sdc_track_index,
            timestamps,
            obj_types,
            obj_ids,
        ):
        obj_trajs_data, obj_trajs_mask = self.generate_centered_trajs_for_agents(
            center_objects=center_objects, 
            obj_trajs_past=obj_trajs_past,
            obj_types=obj_types, 
            center_indices=track_index_to_predict,
            sdc_index=sdc_track_index,
            timestamps=timestamps, 
        )

        # filter invalid past trajs
        assert obj_trajs_past.__len__() == obj_trajs_data.shape[1]
        valid_past_mask = np.logical_not(obj_trajs_past[:, :, -1].sum(axis=-1) == 0)  # (num_objects (original))

        obj_trajs_mask = obj_trajs_mask[:, valid_past_mask]  # (num_center_objects, num_objects (filtered), num_timestamps)
        obj_trajs_data = obj_trajs_data[:, valid_past_mask]  # (num_center_objects, num_objects (filtered), num_timestamps, C)
        obj_types = obj_types[valid_past_mask]
        obj_ids = obj_ids[valid_past_mask]

        valid_index_cnt = valid_past_mask.cumsum(axis=0)
        track_index_to_predict_new = valid_index_cnt[track_index_to_predict] - 1
        # sdc_track_index_new = valid_index_cnt[sdc_track_index] - 1  # TODO: CHECK THIS

        # generate the final valid position of each object
        obj_trajs_pos = obj_trajs_data[:, :, :, 0:3]
        num_center_objects, num_objects, num_timestamps, _ = obj_trajs_pos.shape
        obj_trajs_last_pos = np.zeros((num_center_objects, num_objects, 3), dtype=np.float32)
        for k in range(num_timestamps):
            cur_valid_mask = obj_trajs_mask[:, :, k] > 0  # (num_center_objects, num_objects)
            obj_trajs_last_pos[cur_valid_mask] = obj_trajs_pos[:, :, k, :][cur_valid_mask]

        return (
            obj_trajs_data,
            obj_trajs_mask > 0,
            obj_trajs_pos,
            obj_trajs_last_pos,
            track_index_to_predict_new,
            # sdc_track_index_new,
            obj_types,
            obj_ids
        )
    
    def generate_centered_trajs_for_agents(
            self, 
            center_objects,
            obj_trajs_past,
            obj_types,
            center_indices,
            sdc_index,
            timestamps
        ):
        """
        This function create 'agent-centric' trajectories for each object around each center objects
        Args:
            center_objects (num_center_objects, 10): the current states of objects that need to be predicted
                [cx, cy, cz, dx, dy, dz, heading, vel_x, vel_y, valid], 
            obj_trajs_past (num_objects, num_timestamps, 10): the past trajectories of all objects
            obj_types: List[str] (num_objects): the type of each object
            center_indices (num_center_objects): the index of center objects in obj_trajs_past
            sdc_index (int): the index of the self-driving car in obj_trajs_past
            timestamps ([float]): list of timestamps for the past trajectories
            
        Returns:
            ret_obj_trajs (num_center_objects, num_objects, num_timestamps, num_attrs):
            ret_obj_valid_mask (num_center_objects, num_objects, num_timestamps):
        """
        assert obj_trajs_past.shape[-1] == 10
        assert center_objects.shape[-1] == 10
        num_center_objects = center_objects.shape[0]
        num_objects, num_timestamps, _ = obj_trajs_past.shape
        
        # transform the coordinate systems to each centered objects
        # [num_center_objects, num_objects, num_timestamps, num_attrs]
        obj_trajs = self.transform_trajs_to_center_coords(
            obj_trajs=obj_trajs_past,
            center_xyz=center_objects[:, 0:3],
            center_heading=center_objects[:, 6],
            heading_index=6, rot_vel_index=[7, 8]
        )

        ## generate the attributes for each object
        object_onehot_mask = np.zeros((num_center_objects, num_objects, num_timestamps, 5))
        object_onehot_mask[:, obj_types == 'TYPE_VEHICLE', :, 0] = 1
        object_onehot_mask[:, obj_types == 'TYPE_PEDESTRAIN', :, 1] = 1  # TODO: CHECK THIS TYPO
        object_onehot_mask[:, obj_types == 'TYPE_CYCLIST', :, 2] = 1
        object_onehot_mask[np.arange(num_center_objects), center_indices, :, 3] = 1
        if sdc_index is not None:
            object_onehot_mask[:, sdc_index, :, 4] = 1

        object_time_embedding = np.zeros((num_center_objects, num_objects, num_timestamps, num_timestamps + 1))
        object_time_embedding[:, :, np.arange(num_timestamps), np.arange(num_timestamps)] = 1
        object_time_embedding[:, :, np.arange(num_timestamps), -1] = timestamps

        object_heading_embedding = np.zeros((num_center_objects, num_objects, num_timestamps, 2))
        object_heading_embedding[:, :, :, 0] = np.sin(obj_trajs[:, :, :, 6])
        object_heading_embedding[:, :, :, 1] = np.cos(obj_trajs[:, :, :, 6])

        vel = obj_trajs[:, :, :, 7:9]  # (num_centered_objects, num_objects, num_timestamps, 2)
        vel_pre = np.roll(vel, shift=1, axis=2)
        acce = (vel - vel_pre) / 0.1  # (num_centered_objects, num_objects, num_timestamps, 2)
        acce[:, :, 0, :] = acce[:, :, 1, :]

        ret_obj_trajs = np.concatenate((
            obj_trajs[:, :, :, 0:6], 
            object_onehot_mask,
            object_time_embedding, 
            object_heading_embedding,
            obj_trajs[:, :, :, 7:9], 
            acce,
        ), axis=-1)

        ret_obj_valid_mask = obj_trajs[:, :, :, -1]  # (num_center_obejcts, num_objects, num_timestamps)  
        ret_obj_trajs[ret_obj_valid_mask == 0] = 0

        return ret_obj_trajs, ret_obj_valid_mask
    
    def transform_trajs_to_center_coords(
        self, 
        obj_trajs,
        center_xyz,
        center_heading,
        heading_index,
        rot_vel_index=None,
    ):
        """
        Args:
            obj_trajs (num_objects, num_timestamps, num_attrs):
                first three values of num_attrs are [x, y, z] or [x, y]
            center_xyz (num_center_objects, 3 or 2): [x, y, z] or [x, y]
            center_heading (num_center_objects):
            heading_index: the index of heading angle in the num_attr-axis of obj_trajs
        return:
            obj_trajs (num_center_objects, num_objects, num_timestamps, num_attrs):
        """
        num_objects, num_timestamps, num_attrs = obj_trajs.shape
        num_center_objects = center_xyz.shape[0]
        assert center_xyz.shape[0] == center_heading.shape[0]
        assert center_xyz.shape[1] in [3, 2]

        obj_trajs = np.copy(obj_trajs)[None].repeat(num_center_objects, axis=0)
        obj_trajs[:, :, :, 0:center_xyz.shape[1]] -= center_xyz[:, None, None, :]
        obj_trajs[:, :, :, 0:2] = self.rotate_points_along_z(
            points=obj_trajs[:, :, :, 0:2].reshape(num_center_objects, -1, 2),
            angle=-center_heading
        ).reshape(num_center_objects, num_objects, num_timestamps, 2)

        obj_trajs[:, :, :, heading_index] -= center_heading[:, None, None]
        
        obj_trajs[:, :, :, heading_index] = np.arctan2(
            np.sin(obj_trajs[:, :, :, heading_index]),
            np.cos(obj_trajs[:, :, :, heading_index])
        )

        # rotate direction of velocity
        if rot_vel_index is not None:
            assert len(rot_vel_index) == 2
            obj_trajs[:, :, :, rot_vel_index] = self.rotate_points_along_z(
                points=obj_trajs[:, :, :, rot_vel_index].reshape(num_center_objects, -1, 2),
                angle=-center_heading
            ).reshape(num_center_objects, num_objects, num_timestamps, 2)

        return obj_trajs
    
    @staticmethod
    def rotate_points_along_z(points, angle):
            """
            Args:
                points: (B, N, 3 + C)
                angle: (B), angle along z-axis, angle increases x ==> y
            Returns:

            """
            cosa = np.cos(angle)
            sina = np.sin(angle)
            zeros = np.zeros(points.shape[0])
            if points.shape[-1] == 2:
                rot_matrix = np.stack((
                    cosa,  sina,
                    -sina, cosa
                ), axis=1).reshape(-1, 2, 2)
                points_rot = np.matmul(points, rot_matrix)
            else:
                ones = np.ones(points.shape[0])
                rot_matrix = np.stack((
                    cosa,  sina, zeros,
                    -sina, cosa, zeros,
                    zeros, zeros, ones
                ), axis=1).reshape(-1, 3, 3)
                points_rot = np.matmul(points[:, :, 0:3], rot_matrix)
                points_rot = np.concatenate((points_rot, points[:, :, 3:]), axis=-1)
            return points_rot
        
    ######################## Visualization ########################
    def visualize(self, 
        pred_trajs: np.ndarray = None,
        pred_scores: np.ndarray = None,          
        auto_zoom: int = 20,
    ):
        fig, ax = plot_map(self.map_infos)
        # plot_signal(self.info['dynamic_map_infos'], self.current_time_index, ax)
        plot_traj_with_time(
            self.center_objects_type, 
            self.obj_trajs_sim[self.track_index_to_predict, :self.current_time_index + 1],
            [i*self.dt for i in range(self.current_time_index + 1)],
            ax=ax,
            fig=fig,)
        for obj_type, traj in zip(
            self.obj_types, self.obj_trajs_sim[:, self.current_time_index]
        ):
            plot_obj_pose(obj_type, traj, ax=ax)

        if pred_trajs is not None:
            for i in range(pred_trajs.shape[0]):
                traj = pred_trajs[i]
                score = pred_scores[i]
                for future, score in zip(traj, score):
                    if score < 0.1:
                        continue
                    ax.plot(future[:, 0], future[:, 1],
                            color='xkcd:russet', linewidth=2, linestyle='-', 
                            alpha=score*0.7+0.3, zorder=2)

        if auto_zoom>=0:
            # Zoom in to the current scene
            temp = self.obj_trajs_sim[..., (self.current_time_index-self.history_length+1):(self.current_time_index+1), :]
            valid_traj_mask = temp[..., -1] > 0
            valid_traj = temp[valid_traj_mask]
            max_x = np.max(valid_traj[..., 0])+auto_zoom
            min_x = np.min(valid_traj[..., 0])-auto_zoom
            max_y = np.max(valid_traj[..., 1])+auto_zoom
            min_y = np.min(valid_traj[..., 1])-auto_zoom
            ax.set_xlim(min_x, max_x)
            ax.set_ylim(min_y, max_y)
                        
        ax.set_title(f'Scene {self.scene_id} at {self.current_time_index/10} seconds')
        return fig, ax<|MERGE_RESOLUTION|>--- conflicted
+++ resolved
@@ -123,12 +123,7 @@
         Input:
             rel_se2: (num_envs, 3)
         '''
-<<<<<<< HEAD
-        batch_scene_data = self.batch_scene_data
-        reset_bool = np.zeros(self.num_envs, dtype = bool)
-=======
         reset_bool = np.zeros(self.num_envs, dtype = np.bool)
->>>>>>> 8f4ec238
         for i, env in enumerate(self.envs_list):
             env_mask = data['batch_env_idx'] == i
             rel_se2_i = rel_se2[env_mask]
@@ -198,14 +193,6 @@
         
     def get_interested_index(self):
         # Get interested objects
-<<<<<<< HEAD
-        self.track_index_to_predict = np.array(self.info['tracks_to_predict']['track_index'])
-        center_objects_mask = np.zeros(self.obj_trajs_gt.shape[0], dtype = bool)
-        center_objects_mask[self.track_index_to_predict] = True
-        current_valid = self.obj_trajs_gt[:, self.current_time_index, -1]
-        center_objects_mask = np.logical_and(center_objects_mask, current_valid)
-        self.track_index_to_predict = np.argwhere(center_objects_mask).reshape(-1)
-=======
         track_index_to_predict = np.array(self.info['tracks_to_predict']['track_index'])
         
         track_index_to_predict_selected = []
@@ -219,7 +206,6 @@
             track_index_to_predict_selected.append(obj_idx)
             
         self.track_index_to_predict = np.array(track_index_to_predict_selected)
->>>>>>> 8f4ec238
         
     def get_all_index(self):
         current_valid = self.obj_trajs_gt[:, self.current_time_index, -1]
