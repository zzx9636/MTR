--- conflicted
+++ resolved
@@ -23,11 +23,7 @@
         self.infos = self.get_all_infos(self.data_root / self.dataset_cfg.INFO_FILE[self.mode])
         if self.logger is not None:
             self.logger.info(f'Total scenes after filters: {len(self.infos)}')
-<<<<<<< HEAD
-
-=======
-                        
->>>>>>> 8f4ec238
+
     def filter_info_by_object_type(self, infos, valid_object_types=None):
         ret_infos = []
         for cur_info in infos:
@@ -88,9 +84,6 @@
         with open(self.data_path / f'sample_{scene_id}.pkl', 'rb') as f:
             info = pickle.load(f)
         return scene_id, info
-<<<<<<< HEAD
-
-=======
     
     def getdata(self, index, current_time_index):
         scene_id, info = self.load_info(index)    
@@ -98,7 +91,6 @@
         ret_dict['t_sample'] = np.array([current_time_index for _ in range(len(ret_dict['track_index_to_predict']))])
         return ret_dict
         
->>>>>>> 8f4ec238
     def extract_scene_data(self, scene_id, info, current_time_index):
 
         sdc_track_index = info['sdc_track_index']
@@ -546,10 +538,10 @@
                     save_file = os.path.join(save_path, f'sample_{scene_id}_{t}.pkl')
                     pickle.dump(dict2save, open(save_file, 'wb'))
 
+
 if __name__ == '__main__':
     cfg_file = 'tools/cfgs/waymo/bc+10_percent_data.yaml'
     # ckpt_path = 'output/bc/epoch=2-step=4602.ckpt'
     cfg = cfg_from_yaml_file(cfg_file, cfg)
     dataset = WaymoDatasetBC(cfg.DATA_CONFIG, training=True)
-    dataset.extract_all('/Data/Dataset/MTR/Behavior_Cloning/training')
-
+    dataset.extract_all('/Data/Dataset/MTR/Behavior_Cloning/training')